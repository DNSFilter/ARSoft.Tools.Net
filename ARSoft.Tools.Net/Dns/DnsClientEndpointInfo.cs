--- conflicted
+++ resolved
@@ -26,12 +26,6 @@
 	/// </summary>
 	public class DnsClientEndpointInfo
 	{
-<<<<<<< HEAD
-		public bool IsMulticast;
-		public IPAddress LocalAddress;
-		public IPAddress ServerAddress;
-        public int ServerPort;
-=======
 		/// <summary>
 		///   Returns a value indicating if multicast communication is used
 		/// </summary>
@@ -60,6 +54,5 @@
 			DestinationAddress = destinationAddress;
 			LocalAddress = localAddress;
 		}
->>>>>>> 127b888a
 	}
 }