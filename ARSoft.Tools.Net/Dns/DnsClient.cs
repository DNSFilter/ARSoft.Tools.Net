--- conflicted
+++ resolved
@@ -1,10 +1,5 @@
 ﻿#region Copyright and License
-<<<<<<< HEAD
-
-// Copyright 2010..2023 Alexander Reinert
-=======
 // Copyright 2010..2024 Alexander Reinert
->>>>>>> aaafdcd6
 // 
 // This file is part of the ARSoft.Tools.Net - C# DNS client/server and SPF Library (https://github.com/alexreinert/ARSoft.Tools.Net)
 // 
@@ -19,298 +14,23 @@
 // WITHOUT WARRANTIES OR CONDITIONS OF ANY KIND, either express or implied.
 // See the License for the specific language governing permissions and
 // limitations under the License.
-
 #endregion
 
-using ARSoft.Tools.Net.Dns.DynamicUpdate;
+using System;
+using System.Collections.Generic;
 using System.Diagnostics;
+using System.IO;
+using System.Linq;
 using System.Net;
 using System.Net.NetworkInformation;
 using System.Net.Sockets;
+using System.Text;
+using System.Threading;
+using System.Threading.Tasks;
+using ARSoft.Tools.Net.Dns.DynamicUpdate;
 
 namespace ARSoft.Tools.Net.Dns
 {
-<<<<<<< HEAD
-    /// <summary>
-    ///   Provides a client for querying dns records
-    /// </summary>
-    public class DnsClient : DnsClientBase
-    {
-        /// <summary>
-        ///   Returns a default instance of the DnsClient, which uses the configured dns servers of the executing computer and a
-        ///   query timeout of 10 seconds.
-        /// </summary>
-        public static DnsClient Default { get; private set; }
-
-        static DnsClient()
-        {
-            Default = new DnsClient(GetLocalConfiguredDnsServers(), 10000) { IsResponseValidationEnabled = true };
-        }
-
-        /// <summary>
-        ///   Provides a new instance with custom dns server and query timeout
-        /// </summary>
-        /// <param name="dnsServer"> The IPAddress of the dns server to use </param>
-        /// <param name="queryTimeout"> Query timeout in milliseconds </param>
-        public DnsClient(IPAddress dnsServer, int queryTimeout)
-            : this(new List<IPAddress> { dnsServer }, queryTimeout)
-        {
-        }
-
-        /// <summary>
-        ///   Provides a new instance with custom dns servers and query timeout
-        /// </summary>
-        /// <param name="dnsServers"> The IPAddresses of the dns servers to use </param>
-        /// <param name="queryTimeout"> Query timeout in milliseconds </param>
-        public DnsClient(IEnumerable<IPAddress> dnsServers, int queryTimeout = 10000)
-            : base(dnsServers, queryTimeout,
-                new IClientTransport[] { new UdpClientTransport(), new TcpClientTransport() }, true)
-        {
-        }
-
-        /// <summary>
-        ///   Provides a new instance with custom dns servers and query timeout
-        /// </summary>
-        /// <param name="dnsServers"> The IPAddresses of the dns servers to use </param>
-        /// <param name="transports"> The transports which is used </param>
-        /// <param name="disposeTransport">
-        ///   A value indicating, if the transports should be disposed when the DnsClient instance is
-        ///   disposed
-        /// </param>
-        /// <param name="queryTimeout"> Query timeout in milliseconds </param>
-        public DnsClient(IEnumerable<IPAddress> dnsServers, IClientTransport[] transports,
-            bool disposeTransport = false, int queryTimeout = 10000)
-            : base(dnsServers, queryTimeout, transports, disposeTransport)
-        {
-        }
-
-        /// <summary>
-        ///   Queries a dns server for specified records.
-        /// </summary>
-        /// <param name="name"> Domain, that should be queried </param>
-        /// <param name="recordType"> Type the should be queried </param>
-        /// <param name="recordClass"> Class the should be queried </param>
-        /// <param name="options"> Options for the query </param>
-        /// <returns> The complete response of the dns server </returns>
-        public DnsMessage? Resolve(DomainName name, RecordType recordType = RecordType.A,
-            RecordClass recordClass = RecordClass.INet, DnsQueryOptions? options = null)
-        {
-            _ = name ?? throw new ArgumentNullException(nameof(name), "Name must be provided");
-
-            DnsMessage message = new DnsMessage()
-            {
-                IsQuery = true,
-                OperationCode = OperationCode.Query,
-                IsRecursionDesired = true,
-                IsEDnsEnabled = true
-            };
-
-            if (options == null)
-            {
-                message.IsRecursionDesired = true;
-                message.IsEDnsEnabled = true;
-            }
-            else
-            {
-                message.IsRecursionDesired = options.IsRecursionDesired;
-                message.IsCheckingDisabled = options.IsCheckingDisabled;
-                message.EDnsOptions = options.EDnsOptions;
-            }
-
-            message.Questions.Add(new DnsQuestion(name, recordType, recordClass));
-
-            return SendMessage(message);
-        }
-
-        /// <summary>
-        ///   Queries a dns server for specified records as an asynchronous operation.
-        /// </summary>
-        /// <param name="name"> Domain, that should be queried </param>
-        /// <param name="recordType"> Type the should be queried </param>
-        /// <param name="recordClass"> Class the should be queried </param>
-        /// <param name="options"> Options for the query </param>
-        /// <param name="token"> The token to monitor cancellation requests </param>
-        /// <returns> The complete response of the dns server </returns>
-        public Task<DnsMessage?> ResolveAsync(DomainName name, RecordType recordType = RecordType.A,
-            RecordClass recordClass = RecordClass.INet, DnsQueryOptions? options = null,
-            CancellationToken token = default(CancellationToken))
-        {
-            _ = name ?? throw new ArgumentNullException(nameof(name), "Name must be provided");
-
-            DnsMessage message = new DnsMessage()
-            {
-                IsQuery = true,
-                OperationCode = OperationCode.Query,
-                IsRecursionDesired = true,
-                IsEDnsEnabled = true
-            };
-
-            if (options == null)
-            {
-                message.IsRecursionDesired = true;
-                message.IsEDnsEnabled = true;
-            }
-            else
-            {
-                message.IsRecursionDesired = options.IsRecursionDesired;
-                message.IsCheckingDisabled = options.IsCheckingDisabled;
-                message.EDnsOptions = options.EDnsOptions;
-            }
-
-            message.Questions.Add(new DnsQuestion(name, recordType, recordClass));
-
-            return SendMessageAsync(message, token);
-        }
-
-        /// <summary>
-        ///   Send a custom message to the dns server and returns the answer.
-        /// </summary>
-        /// <param name="message"> Message, that should be send to the dns server </param>
-        /// <returns> The complete response of the dns server </returns>
-        public DnsMessage? SendMessage(DnsMessage message)
-        {
-            _ = message ?? throw new ArgumentNullException(nameof(message));
-
-            if ((message.Questions == null) || (message.Questions.Count == 0))
-                throw new ArgumentException("At least one question must be provided", nameof(message));
-
-            return SendMessage<DnsMessage>(message);
-        }
-
-        /// <summary>
-        ///   Send a custom message to the dns server and returns the answer as an asynchronous operation.
-        /// </summary>
-        /// <param name="message"> Message, that should be send to the dns server </param>
-        /// <param name="token"> The token to monitor cancellation requests </param>
-        /// <returns> The complete response of the dns server </returns>
-        public Task<DnsMessage?> SendMessageAsync(DnsMessage message,
-            CancellationToken token = default(CancellationToken))
-        {
-            _ = message ?? throw new ArgumentNullException(nameof(message));
-
-            if ((message.Questions == null) || (message.Questions.Count == 0))
-                throw new ArgumentException("At least one question must be provided", nameof(message));
-
-            return SendMessageAsync<DnsMessage>(message, token);
-        }
-
-        /// <summary>
-        ///   Send an dynamic update to the dns server and returns the answer.
-        /// </summary>
-        /// <param name="message"> Update, that should be send to the dns server </param>
-        /// <returns> The complete response of the dns server </returns>
-        public DnsUpdateMessage? SendUpdate(DnsUpdateMessage message)
-        {
-            _ = message ?? throw new ArgumentNullException(nameof(message));
-            _ = message.ZoneName ?? throw new ArgumentNullException("Zone name must be provided", nameof(message));
-
-            return SendMessage(message);
-        }
-
-        /// <summary>
-        ///   Send an dynamic update to the dns server and returns the answer as an asynchronous operation.
-        /// </summary>
-        /// <param name="message"> Update, that should be send to the dns server </param>
-        /// <param name="token"> The token to monitor cancellation requests </param>
-        /// <returns> The complete response of the dns server </returns>
-        public Task<DnsUpdateMessage?> SendUpdateAsync(DnsUpdateMessage message,
-            CancellationToken token = default(CancellationToken))
-        {
-            _ = message ?? throw new ArgumentNullException(nameof(message));
-            _ = message.ZoneName ?? throw new ArgumentNullException("Zone name must be provided", nameof(message));
-
-            return SendMessageAsync(message, token);
-        }
-
-        /// <summary>
-        ///   Returns a list of the local configured DNS servers.
-        /// </summary>
-        /// <returns>A list of the local configured DNS servers</returns>
-        public static List<IPAddress> GetLocalConfiguredDnsServers()
-        {
-            List<IPAddress> res = new List<IPAddress>();
-
-            try
-            {
-                foreach (NetworkInterface nic in NetworkInterface.GetAllNetworkInterfaces())
-                {
-                    if ((nic.OperationalStatus == OperationalStatus.Up) &&
-                        (nic.NetworkInterfaceType != NetworkInterfaceType.Loopback))
-                    {
-                        foreach (IPAddress dns in nic.GetIPProperties().DnsAddresses)
-                        {
-                            // only use servers defined in draft-ietf-ipngwg-dns-discovery if they are in the same subnet
-                            // fec0::/10 is marked deprecated in RFC 3879, so nobody should use these addresses
-                            if (dns.AddressFamily == AddressFamily.InterNetworkV6)
-                            {
-                                IPAddress unscoped = new IPAddress(dns.GetAddressBytes());
-                                if (unscoped.Equals(IPAddress.Parse("fec0:0:0:ffff::1"))
-                                    || unscoped.Equals(IPAddress.Parse("fec0:0:0:ffff::2"))
-                                    || unscoped.Equals(IPAddress.Parse("fec0:0:0:ffff::3")))
-                                {
-                                    if (!nic.GetIPProperties().UnicastAddresses.Any(x =>
-                                            x.Address.GetNetworkAddress(10).Equals(IPAddress.Parse("fec0::"))))
-                                        continue;
-                                }
-                            }
-
-                            if (!res.Contains(dns))
-                                res.Add(dns);
-                        }
-                    }
-                }
-            }
-            catch (Exception e)
-            {
-                Trace.TraceError("Configured nameserver couldn't be determined: " + e);
-            }
-
-            // try parsing resolv.conf since getting data by NetworkInterface is not supported on non-windows mono
-            if ((res.Count == 0) && ((Environment.OSVersion.Platform == PlatformID.Unix) ||
-                                     (Environment.OSVersion.Platform == PlatformID.MacOSX)))
-            {
-                try
-                {
-                    using (StreamReader reader = File.OpenText("/etc/resolv.conf"))
-                    {
-                        string? line;
-                        while ((line = reader.ReadLine()) != null)
-                        {
-                            int commentStart = line.IndexOf('#');
-                            if (commentStart != -1)
-                            {
-                                line = line.Substring(0, commentStart);
-                            }
-
-                            string[] lineData = line.Split(new[] { ' ', '\t' }, StringSplitOptions.RemoveEmptyEntries);
-                            IPAddress? dns;
-                            if ((lineData.Length == 2) && (lineData[0] == "nameserver") &&
-                                (IPAddress.TryParse(lineData[1], out dns)))
-                            {
-                                res.Add(dns);
-                            }
-                        }
-                    }
-                }
-                catch (Exception e)
-                {
-                    Trace.TraceError("/etc/resolv.conf could not be parsed: " + e);
-                }
-            }
-
-            if (res.Count == 0)
-            {
-                // fallback: use the public dns-resolvers of google
-                res.Add(IPAddress.Parse("2001:4860:4860::8844"));
-                res.Add(IPAddress.Parse("2001:4860:4860::8888"));
-                res.Add(IPAddress.Parse("8.8.4.4"));
-                res.Add(IPAddress.Parse("8.8.8.8"));
-            }
-
-            return res.OrderBy(x => x.AddressFamily == AddressFamily.InterNetworkV6 ? 1 : 0).ToList();
-        }
-    }
-=======
 	/// <summary>
 	///   Provides a client for querying dns records
 	/// </summary>
@@ -549,5 +269,4 @@
 			return res.OrderBy(x => x.AddressFamily == AddressFamily.InterNetworkV6 ? 1 : 0).ToList();
 		}
 	}
->>>>>>> aaafdcd6
 }