﻿#region Copyright and License
// Copyright 2010..2023 Alexander Reinert
// 
// This file is part of the ARSoft.Tools.Net - C# DNS client/server and SPF Library (https://github.com/alexreinert/ARSoft.Tools.Net)
// 
// Licensed under the Apache License, Version 2.0 (the "License");
// you may not use this file except in compliance with the License.
// You may obtain a copy of the License at
// 
//   http://www.apache.org/licenses/LICENSE-2.0
// 
// Unless required by applicable law or agreed to in writing, software
// distributed under the License is distributed on an "AS IS" BASIS,
// WITHOUT WARRANTIES OR CONDITIONS OF ANY KIND, either express or implied.
// See the License for the specific language governing permissions and
// limitations under the License.
#endregion

using System;
using System.Collections.Generic;
using System.Diagnostics;
using System.IO;
using System.Linq;
using System.Net;
using System.Net.NetworkInformation;
using System.Net.Sockets;
using System.Text;
using System.Threading;
using System.Threading.Tasks;
using ARSoft.Tools.Net.Dns.DynamicUpdate;

namespace ARSoft.Tools.Net.Dns
{
	/// <summary>
	///   Provides a client for querying dns records
	/// </summary>
	public class DnsClient : DnsClientBase, IDnsClient
	{
		/// <summary>
		///   Returns a default instance of the DnsClient, which uses the configured dns servers of the executing computer and a
		///   query timeout of 10 seconds.
		/// </summary>
		public static DnsClient Default { get; private set; }

		static DnsClient()
		{
			Default = new DnsClient(GetLocalConfiguredDnsServers(), 10000) { IsResponseValidationEnabled = true };
		}

<<<<<<< HEAD
        /// <summary>
        ///   Provides a new instance with custom dns server and query timeout
        /// </summary>
        /// <param name="dnsServer"> The IPAddress of the dns server to use </param>
        /// <param name="queryTimeout"> Query timeout in milliseconds </param>
        /// <param name="port"> Server port </param>
        public DnsClient(IPAddress dnsServer, int queryTimeout, int port = 53)
			: this(new List<IPAddress> { dnsServer }, queryTimeout, port) {}

        /// <summary>
        ///   Provides a new instance with custom dns servers and query timeout
        /// </summary>
        /// <param name="dnsServers"> The IPAddresses of the dns servers to use </param>
        /// <param name="queryTimeout"> Query timeout in milliseconds </param>
        /// <param name="port"> Server port </param>
        public DnsClient(IEnumerable<IPAddress> dnsServers, int queryTimeout, int port = 53)
			: base(dnsServers, queryTimeout, port)
		{
			IsUdpEnabled = true;
			IsTcpEnabled = true;
		}
=======
		/// <summary>
		///   Provides a new instance with custom dns server and query timeout
		/// </summary>
		/// <param name="dnsServer"> The IPAddress of the dns server to use </param>
		/// <param name="queryTimeout"> Query timeout in milliseconds </param>
		public DnsClient(IPAddress dnsServer, int queryTimeout)
			: this(new List<IPAddress> { dnsServer }, queryTimeout) { }

		/// <summary>
		///   Provides a new instance with custom dns servers and query timeout
		/// </summary>
		/// <param name="dnsServers"> The IPAddresses of the dns servers to use </param>
		/// <param name="queryTimeout"> Query timeout in milliseconds </param>
		public DnsClient(IEnumerable<IPAddress> dnsServers, int queryTimeout = 10000)
			: base(dnsServers, queryTimeout, new IClientTransport[] { new UdpClientTransport(), new TcpClientTransport() }, true) { }
>>>>>>> 127b888a

		/// <summary>
		///   Provides a new instance with custom dns servers and query timeout
		/// </summary>
		/// <param name="dnsServers"> The IPAddresses of the dns servers to use </param>
		/// <param name="transports"> The transports which is used </param>
		/// <param name="disposeTransport">
		///   A value indicating, if the transports should be disposed when the DnsClient instance is
		///   disposed
		/// </param>
		/// <param name="queryTimeout"> Query timeout in milliseconds </param>
		public DnsClient(IEnumerable<IPAddress> dnsServers, IClientTransport[] transports, bool disposeTransport = false, int queryTimeout = 10000)
			: base(dnsServers, queryTimeout, transports, disposeTransport) { }

		/// <summary>
		///   Queries a dns server for specified records.
		/// </summary>
		/// <param name="name"> Domain, that should be queried </param>
		/// <param name="recordType"> Type the should be queried </param>
		/// <param name="recordClass"> Class the should be queried </param>
		/// <param name="options"> Options for the query </param>
		/// <returns> The complete response of the dns server </returns>
		public DnsMessage? Resolve(DomainName name, RecordType recordType = RecordType.A, RecordClass recordClass = RecordClass.INet, DnsQueryOptions? options = null)
		{
			_ = name ?? throw new ArgumentNullException(nameof(name), "Name must be provided");

			DnsMessage message = new DnsMessage() { IsQuery = true, OperationCode = OperationCode.Query, IsRecursionDesired = true, IsEDnsEnabled = true };

			if (options == null)
			{
				message.IsRecursionDesired = true;
				message.IsEDnsEnabled = true;
			}
			else
			{
				message.IsRecursionDesired = options.IsRecursionDesired;
				message.IsCheckingDisabled = options.IsCheckingDisabled;
				message.EDnsOptions = options.EDnsOptions;
			}

			message.Questions.Add(new DnsQuestion(name, recordType, recordClass));

			return SendMessage(message);
		}

		/// <summary>
		///   Queries a dns server for specified records as an asynchronous operation.
		/// </summary>
		/// <param name="name"> Domain, that should be queried </param>
		/// <param name="recordType"> Type the should be queried </param>
		/// <param name="recordClass"> Class the should be queried </param>
		/// <param name="options"> Options for the query </param>
		/// <param name="token"> The token to monitor cancellation requests </param>
		/// <returns> The complete response of the dns server </returns>
		public Task<DnsMessage?> ResolveAsync(DomainName name, RecordType recordType = RecordType.A, RecordClass recordClass = RecordClass.INet, DnsQueryOptions? options = null, CancellationToken token = default(CancellationToken))
		{
			_ = name ?? throw new ArgumentNullException(nameof(name), "Name must be provided");

			DnsMessage message = new DnsMessage() { IsQuery = true, OperationCode = OperationCode.Query, IsRecursionDesired = true, IsEDnsEnabled = true };

			if (options == null)
			{
				message.IsRecursionDesired = true;
				message.IsEDnsEnabled = true;
			}
			else
			{
				message.IsRecursionDesired = options.IsRecursionDesired;
				message.IsCheckingDisabled = options.IsCheckingDisabled;
				message.EDnsOptions = options.EDnsOptions;
			}

			message.Questions.Add(new DnsQuestion(name, recordType, recordClass));

			return SendMessageAsync(message, token);
		}

		/// <summary>
		///   Send a custom message to the dns server and returns the answer.
		/// </summary>
		/// <param name="message"> Message, that should be send to the dns server </param>
		/// <returns> The complete response of the dns server </returns>
		public DnsMessage? SendMessage(DnsMessage message)
		{
			_ = message ?? throw new ArgumentNullException(nameof(message));

			if ((message.Questions == null) || (message.Questions.Count == 0))
				throw new ArgumentException("At least one question must be provided", nameof(message));

			return SendMessage<DnsMessage>(message);
		}

		/// <summary>
		///   Send a custom message to the dns server and returns the answer as an asynchronous operation.
		/// </summary>
		/// <param name="message"> Message, that should be send to the dns server </param>
		/// <param name="token"> The token to monitor cancellation requests </param>
		/// <returns> The complete response of the dns server </returns>
		public Task<DnsMessage?> SendMessageAsync(DnsMessage message, CancellationToken token = default(CancellationToken))
		{
			_ = message ?? throw new ArgumentNullException(nameof(message));

			if ((message.Questions == null) || (message.Questions.Count == 0))
				throw new ArgumentException("At least one question must be provided", nameof(message));

			return SendMessageAsync<DnsMessage>(message, token);
		}

		/// <summary>
		///   Send an dynamic update to the dns server and returns the answer.
		/// </summary>
		/// <param name="message"> Update, that should be send to the dns server </param>
		/// <returns> The complete response of the dns server </returns>
		public DnsUpdateMessage? SendUpdate(DnsUpdateMessage message)
		{
			_ = message ?? throw new ArgumentNullException(nameof(message));
			_ = message.ZoneName ?? throw new ArgumentNullException("Zone name must be provided", nameof(message));

			return SendMessage(message);
		}

		/// <summary>
		///   Send an dynamic update to the dns server and returns the answer as an asynchronous operation.
		/// </summary>
		/// <param name="message"> Update, that should be send to the dns server </param>
		/// <param name="token"> The token to monitor cancellation requests </param>
		/// <returns> The complete response of the dns server </returns>
		public Task<DnsUpdateMessage?> SendUpdateAsync(DnsUpdateMessage message, CancellationToken token = default(CancellationToken))
		{
			_ = message ?? throw new ArgumentNullException(nameof(message));
			_ = message.ZoneName ?? throw new ArgumentNullException("Zone name must be provided", nameof(message));

			return SendMessageAsync(message, token);
		}

		/// <summary>
		///   Returns a list of the local configured DNS servers.
		/// </summary>
		/// <returns>A list of the local configured DNS servers</returns>
		public static List<IPAddress> GetLocalConfiguredDnsServers()
		{
			List<IPAddress> res = new List<IPAddress>();

			try
			{
				foreach (NetworkInterface nic in NetworkInterface.GetAllNetworkInterfaces())
				{
					if ((nic.OperationalStatus == OperationalStatus.Up) && (nic.NetworkInterfaceType != NetworkInterfaceType.Loopback))
					{
						foreach (IPAddress dns in nic.GetIPProperties().DnsAddresses)
						{
							// only use servers defined in draft-ietf-ipngwg-dns-discovery if they are in the same subnet
							// fec0::/10 is marked deprecated in RFC 3879, so nobody should use these addresses
							if (dns.AddressFamily == AddressFamily.InterNetworkV6)
							{
								IPAddress unscoped = new IPAddress(dns.GetAddressBytes());
								if (unscoped.Equals(IPAddress.Parse("fec0:0:0:ffff::1"))
								    || unscoped.Equals(IPAddress.Parse("fec0:0:0:ffff::2"))
								    || unscoped.Equals(IPAddress.Parse("fec0:0:0:ffff::3")))
								{
									if (!nic.GetIPProperties().UnicastAddresses.Any(x => x.Address.GetNetworkAddress(10).Equals(IPAddress.Parse("fec0::"))))
										continue;
								}
							}

							if (!res.Contains(dns))
								res.Add(dns);
						}
					}
				}
			}
			catch (Exception e)
			{
				Trace.TraceError("Configured nameserver couldn't be determined: " + e);
			}

			// try parsing resolv.conf since getting data by NetworkInterface is not supported on non-windows mono
			if ((res.Count == 0) && ((Environment.OSVersion.Platform == PlatformID.Unix) || (Environment.OSVersion.Platform == PlatformID.MacOSX)))
			{
				try
				{
					using (StreamReader reader = File.OpenText("/etc/resolv.conf"))
					{
						string? line;
						while ((line = reader.ReadLine()) != null)
						{
							int commentStart = line.IndexOf('#');
							if (commentStart != -1)
							{
								line = line.Substring(0, commentStart);
							}

							string[] lineData = line.Split(new[] { ' ', '\t' }, StringSplitOptions.RemoveEmptyEntries);
							IPAddress? dns;
							if ((lineData.Length == 2) && (lineData[0] == "nameserver") && (IPAddress.TryParse(lineData[1], out dns)))
							{
								res.Add(dns);
							}
						}
					}
				}
				catch (Exception e)
				{
					Trace.TraceError("/etc/resolv.conf could not be parsed: " + e);
				}
			}

			if (res.Count == 0)
			{
				// fallback: use the public dns-resolvers of google
				res.Add(IPAddress.Parse("2001:4860:4860::8844"));
				res.Add(IPAddress.Parse("2001:4860:4860::8888"));
				res.Add(IPAddress.Parse("8.8.4.4"));
				res.Add(IPAddress.Parse("8.8.8.8"));
			}

			return res.OrderBy(x => x.AddressFamily == AddressFamily.InterNetworkV6 ? 1 : 0).ToList();
		}
	}
}<|MERGE_RESOLUTION|>--- conflicted
+++ resolved
@@ -47,29 +47,6 @@
 			Default = new DnsClient(GetLocalConfiguredDnsServers(), 10000) { IsResponseValidationEnabled = true };
 		}
 
-<<<<<<< HEAD
-        /// <summary>
-        ///   Provides a new instance with custom dns server and query timeout
-        /// </summary>
-        /// <param name="dnsServer"> The IPAddress of the dns server to use </param>
-        /// <param name="queryTimeout"> Query timeout in milliseconds </param>
-        /// <param name="port"> Server port </param>
-        public DnsClient(IPAddress dnsServer, int queryTimeout, int port = 53)
-			: this(new List<IPAddress> { dnsServer }, queryTimeout, port) {}
-
-        /// <summary>
-        ///   Provides a new instance with custom dns servers and query timeout
-        /// </summary>
-        /// <param name="dnsServers"> The IPAddresses of the dns servers to use </param>
-        /// <param name="queryTimeout"> Query timeout in milliseconds </param>
-        /// <param name="port"> Server port </param>
-        public DnsClient(IEnumerable<IPAddress> dnsServers, int queryTimeout, int port = 53)
-			: base(dnsServers, queryTimeout, port)
-		{
-			IsUdpEnabled = true;
-			IsTcpEnabled = true;
-		}
-=======
 		/// <summary>
 		///   Provides a new instance with custom dns server and query timeout
 		/// </summary>
@@ -85,7 +62,6 @@
 		/// <param name="queryTimeout"> Query timeout in milliseconds </param>
 		public DnsClient(IEnumerable<IPAddress> dnsServers, int queryTimeout = 10000)
 			: base(dnsServers, queryTimeout, new IClientTransport[] { new UdpClientTransport(), new TcpClientTransport() }, true) { }
->>>>>>> 127b888a
 
 		/// <summary>
 		///   Provides a new instance with custom dns servers and query timeout
