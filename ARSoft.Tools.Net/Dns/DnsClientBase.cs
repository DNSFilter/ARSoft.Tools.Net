--- conflicted
+++ resolved
@@ -32,11 +32,7 @@
 
 namespace ARSoft.Tools.Net.Dns
 {
-<<<<<<< HEAD
-	public abstract class DnsClientBase : IDnsClientBase
-=======
 	public abstract class DnsClientBase : IDisposable
->>>>>>> 127b888a
 	{
 		private class ReceivedMessage<TMessage>
 		{
@@ -54,65 +50,31 @@
 
 		private static readonly SecureRandom _secureRandom = new(new CryptoApiRandomGenerator());
 
-<<<<<<< HEAD
-        /// <summary>
-        /// Map to store reusable TCP connections per server.
-        /// </summary>
-        internal ConcurrentDictionary<string, ReusableTcpConnection> reusableTcp;
-
-        internal DnsClientBase(IEnumerable<IPAddress> servers, int queryTimeout, int port)
-=======
 		private readonly List<DnsClientEndpointInfo> _endpointInfos;
 
 		private readonly IClientTransport[] _transports;
 		private readonly bool _disposeTransports;
 
 		internal DnsClientBase(IEnumerable<IPAddress> servers, int queryTimeout, IClientTransport[] transports, bool disposeTransports)
->>>>>>> 127b888a
 		{
 			QueryTimeout = queryTimeout;
-<<<<<<< HEAD
-			_port = port;
-            reusableTcp = new ConcurrentDictionary<string, ReusableTcpConnection>();
-        }
-=======
 
 			_transports = transports;
 			_disposeTransports = disposeTransports;
 
 			_endpointInfos = GetEndpointInfos(servers);
 		}
->>>>>>> 127b888a
 
 		/// <summary>
 		///   Milliseconds after which a query times out.
 		/// </summary>
 		public int QueryTimeout { get; }
 
-<<<<<<< HEAD
-        /// <summary>
-		///   Gets or set a value indicating whether the client should reuse TCP connections.
-=======
 		/// <summary>
 		///   Gets or set a value indicating whether the response is validated as described in
 		///   <a href="http://tools.ietf.org/id/draft-vixie-dnsext-dns0x20-00.txt">draft-vixie-dnsext-dns0x20-00</a>
->>>>>>> 127b888a
 		/// </summary>
-		public bool IsReuseTcpEnabled { get; set; }
-
-        /// <summary>
-		///   Milliseconds after which a reusable TCP connection is considered IDLE and should automatically close, defaults to 5000.
-		/// </summary>
-		public int IdleTimeout { get; set; }
-
-        /// <summary>
-        ///   Gets or set a value indicating whether the response is validated as described in
-        ///   <see
-        ///     cref="!:http://tools.ietf.org/id/draft-vixie-dnsext-dns0x20-00.txt">
-        ///     draft-vixie-dnsext-dns0x20-00
-        ///   </see>
-        /// </summary>
-        public bool IsResponseValidationEnabled { get; set; }
+		public bool IsResponseValidationEnabled { get; set; }
 
 		/// <summary>
 		///   Gets or set a value indicating whether the query labels are used for additional validation as described in
@@ -132,35 +94,9 @@
 
 			foreach (var connection in GetConnections(package, query.IsReliableSendingRequested))
 			{
-<<<<<<< HEAD
-                var endpointInfo = endpointInfos[i];
-                TcpClient tcpClient = null;
-                System.IO.Stream tcpStream = null;
-
-                string reusableMapKey = string.Concat(endpointInfo.ServerAddress, endpointInfo.ServerPort);
-                if (sendByTcp && this.IsReuseTcpEnabled)
-                {
-                    if (!this.reusableTcp.ContainsKey(reusableMapKey))
-                    {
-                        this.reusableTcp[reusableMapKey] = new ReusableTcpConnection();
-                    }
-
-                    ReusableTcpConnection reuse = this.reusableTcp[reusableMapKey];
-                    tcpClient = reuse.Client;
-                    tcpStream = reuse.Stream;
-                    this.reusableTcp[reusableMapKey].LastUsed = DateTime.UtcNow;
-                }
-
 				try
 				{
-					IPAddress responderAddress;
-                    int responderPort = 0;
-					byte[] resultData = sendByTcp ? QueryByTcp(endpointInfo.ServerAddress, endpointInfo.ServerPort, messageData, messageLength, ref tcpClient, ref tcpStream, out responderAddress, out responderPort) : QueryByUdp(endpointInfo, messageData, messageLength, out responderAddress);
-=======
-				try
-				{
 					var receivedMessage = SendMessage<TMessage>(package, connection, tsigKeySelector, tsigOriginalMac);
->>>>>>> 127b888a
 
 					if ((receivedMessage != null) && ValidateResponse(query, receivedMessage.Message))
 					{
@@ -177,12 +113,7 @@
 
 						if (resendTransport != null)
 						{
-<<<<<<< HEAD
-							resultData = QueryByTcp(responderAddress, responderPort, messageData, messageLength, ref tcpClient, ref tcpStream, out responderAddress, out responderPort);
-							if (resultData != null)
-=======
 							using (IClientConnection? resendConnection = resendTransport.Connect(new DnsClientEndpointInfo(false, receivedMessage.ResponderAddress.Address, receivedMessage.LocalAddress.Address), QueryTimeout))
->>>>>>> 127b888a
 							{
 								if (resendConnection == null)
 								{
@@ -191,411 +122,6 @@
 								else
 								{
 									var resendResponse = SendMessage<TMessage>(package, resendConnection, tsigKeySelector, tsigOriginalMac);
-
-									if ((resendResponse != null)
-									    && ValidateResponse(query, resendResponse.Message)
-									    && ((resendResponse.Message.ReturnCode != ReturnCode.ServerFailure)))
-									{
-										return resendResponse.Message;
-									}
-									else
-									{
-										resendConnection.MarkFaulty();
-										response = receivedMessage.Message;
-									}
-<<<<<<< HEAD
-								}
-								else
-								{
-									result = tcpResult;
-								}
-							}
-						}
-
-						bool isTcpNextMessageWaiting = result.IsTcpNextMessageWaiting(false);
-						bool isSucessfullFinished = true;
-
-						while (isTcpNextMessageWaiting)
-						{
-							resultData = QueryByTcp(responderAddress, responderPort, null, 0, ref tcpClient, ref tcpStream, out responderAddress, out responderPort);
-							if (resultData != null)
-							{
-								TMessage tcpResult;
-
-								try
-								{
-									tcpResult = DnsMessageBase.Parse<TMessage>(resultData, tsigKeySelector, tsigOriginalMac);
-								}
-								catch (Exception e)
-								{
-									Trace.TraceError("Error on dns query: " + e);
-									isSucessfullFinished = false;
-									break;
-								}
-
-								if (tcpResult.ReturnCode == ReturnCode.ServerFailure)
-								{
-									isSucessfullFinished = false;
-									break;
-								}
-								else
-								{
-									result.AnswerRecords.AddRange(tcpResult.AnswerRecords);
-									isTcpNextMessageWaiting = tcpResult.IsTcpNextMessageWaiting(true);
-=======
->>>>>>> 127b888a
-								}
-							}
-						}
-					}
-					else
-					{
-						connection.MarkFaulty();
-					}
-				}
-				catch (Exception e)
-				{
-					Trace.TraceError("Error on dns query: " + e);
-					connection.MarkFaulty();
-				}
-				finally
-				{
-					connection.Dispose();
-				}
-			}
-
-			return response;
-		}
-
-		private IEnumerable<IClientConnection> GetConnections(DnsRawPackage package, bool isReliableTransportRequested)
-		{
-			foreach (var transport in _transports)
-			{
-				if (transport.SupportsPooledConnections
-				    && package.Length <= transport.MaximumAllowedQuerySize
-				    && (!isReliableTransportRequested || transport.SupportsReliableTransfer))
-				{
-					foreach (var endpointInfo in _endpointInfos)
-					{
-<<<<<<< HEAD
-                        if (sendByTcp && this.IsReuseTcpEnabled)
-                        {
-                            if (this.reusableTcp[reusableMapKey].Client == null || !ReferenceEquals(this.reusableTcp[reusableMapKey].Client, tcpClient))
-                            {
-                                this.reusableTcp[reusableMapKey].Client = tcpClient;
-                                this.reusableTcp[reusableMapKey].Stream = tcpStream;
-                            }
-                        }
-                        else
-                        {
-                            tcpStream?.Dispose();
-                            tcpClient?.Close();
-                        }
-=======
-						var connection = transport.GetPooledConnection(endpointInfo);
-						if (connection != null)
-							yield return connection;
->>>>>>> 127b888a
-					}
-				}
-			}
-
-			foreach (var transport in _transports)
-			{
-				if (package.Length <= transport.MaximumAllowedQuerySize
-				    && (!isReliableTransportRequested || transport.SupportsReliableTransfer))
-				{
-					foreach (var endpointInfo in _endpointInfos)
-					{
-						var connection = transport.Connect(endpointInfo, QueryTimeout);
-						if (connection != null)
-							yield return connection;
-					}
-				}
-			}
-		}
-
-		private ReceivedMessage<TMessage>? SendMessage<TMessage>(DnsRawPackage package, IClientConnection connection, SelectTsigKey? tsigKeySelector, byte[]? tsigOriginalMac)
-			where TMessage : DnsMessageBase, new()
-		{
-			if (!connection.Send(package))
-				return null;
-
-			var resultData = connection.Receive();
-
-			if (resultData == null)
-				return null;
-
-			var response = DnsMessageBase.Parse<TMessage>(resultData.ToArraySegment(false), tsigKeySelector, tsigOriginalMac);
-
-			var isNextMessageWaiting = response.IsNextMessageWaiting(false);
-
-			while (isNextMessageWaiting)
-			{
-				resultData = connection.Receive();
-
-				if (resultData == null)
-					return null;
-
-				var nextResult = DnsMessageBase.Parse<TMessage>(resultData.ToArraySegment(false), tsigKeySelector, tsigOriginalMac);
-
-				if (nextResult.ReturnCode == ReturnCode.ServerFailure)
-					return null;
-
-				response.AddSubsequentResponse(nextResult);
-				isNextMessageWaiting = nextResult.IsNextMessageWaiting(true);
-			}
-
-			return new ReceivedMessage<TMessage>(resultData.RemoteEndpoint, resultData.LocalEndpoint, response);
-		}
-
-		protected List<TMessage> SendMessageParallel<TMessage>(TMessage message)
-			where TMessage : DnsMessageBase, new()
-		{
-			var result = SendMessageParallelAsync(message, default);
-
-			result.Wait();
-
-			return result.Result;
-		}
-
-<<<<<<< HEAD
-        private bool ValidateResponse<TMessage>(TMessage message, TMessage result)
-=======
-		private bool ValidateResponse<TMessage>(TMessage message, TMessage response)
->>>>>>> 127b888a
-			where TMessage : DnsMessageBase
-		{
-			if (IsResponseValidationEnabled)
-			{
-				message.ValidateResponse(response);
-			}
-
-			return true;
-		}
-
-<<<<<<< HEAD
-        private void PrepareMessage<TMessage>(TMessage message, out int messageLength, out byte[] messageData, out DnsServer.SelectTsigKey tsigKeySelector, out byte[] tsigOriginalMac)
-=======
-		private DnsRawPackage PrepareMessage<TMessage>(TMessage message, out SelectTsigKey? tsigKeySelector, out byte[]? tsigOriginalMac)
->>>>>>> 127b888a
-			where TMessage : DnsMessageBase, new()
-		{
-			if (message.TransactionID == 0)
-			{
-				message.TransactionID = (ushort) _secureRandom.Next(1, 0xffff);
-			}
-
-			if (Is0x20ValidationEnabled)
-			{
-				message.Add0x20Bits();
-			}
-
-			var package = message.Encode(null, false, out tsigOriginalMac);
-
-			if (message.TSigOptions != null)
-			{
-				tsigKeySelector = (_, _, _) => message.TSigOptions!.KeyData;
-			}
-			else
-			{
-				tsigKeySelector = null;
-			}
-
-			return package;
-		}
-
-<<<<<<< HEAD
-		private void PrepareAndBindUdpSocket(DnsClientEndpointInfo endpointInfo, Socket udpClient)
-		{
-			if (endpointInfo.IsMulticast)
-			{
-				udpClient.Bind(new IPEndPoint(endpointInfo.LocalAddress, 0));
-			}
-			else
-			{
-				udpClient.Connect(endpointInfo.ServerAddress, _port);
-			}
-		}
-
-		protected virtual byte[] QueryByTcp(IPAddress nameServer, int port, byte[] messageData, int messageLength, ref TcpClient tcpClient, ref System.IO.Stream tcpStream, out IPAddress responderAddress, out int responderPort)
-		{
-			responderAddress = nameServer;
-            responderPort = port == 0 ? _port : port;
-
-            if (!IsTcpEnabled)
-				return null;
-
-			IPEndPoint endPoint = new IPEndPoint(nameServer, port == 0 ? _port : port);
-
-			try
-			{
-				if (tcpClient == null || (this.IsReuseTcpEnabled && !tcpClient.IsConnected()))
-				{
-                    tcpClient = new TcpClient(nameServer.AddressFamily)
-					{
-						ReceiveTimeout = QueryTimeout,
-						SendTimeout = QueryTimeout
-					};
-
-                    if (!tcpClient.TryConnect(endPoint, QueryTimeout))
-                    {
-                        if (this.IsReuseTcpEnabled)
-                        {
-                            try
-                            {
-                                tcpClient.Close();
-                            }
-                            catch (Exception)
-                            {
-                            }
-                        }
-
-                        return null;
-                    }
-
-					tcpStream = tcpClient.GetStream();
-				}
-
-				int tmp = 0;
-				byte[] lengthBuffer = new byte[2];
-
-				if (messageLength > 0)
-				{
-					DnsMessageBase.EncodeUShort(lengthBuffer, ref tmp, (ushort) messageLength);
-
-					tcpStream.Write(lengthBuffer, 0, 2);
-					tcpStream.Write(messageData, 0, messageLength);
-				}
-
-				if (!TryRead(tcpClient, tcpStream, lengthBuffer, 2))
-					return null;
-
-				tmp = 0;
-				int length = DnsMessageBase.ParseUShort(lengthBuffer, ref tmp);
-
-				byte[] resultData = new byte[length];
-
-				return TryRead(tcpClient, tcpStream, resultData, length) ? resultData : null;
-			}
-			catch (Exception e)
-			{
-				Trace.TraceError("Error on dns query: " + e);
-				return null;
-			}
-		}
-
-		protected bool TryRead(TcpClient client, System.IO.Stream stream, byte[] buffer, int length)
-		{
-			int readBytes = 0;
-
-			while (readBytes < length)
-			{
-				if (!client.IsConnected())
-					return false;
-
-				readBytes += stream.Read(buffer, readBytes, length - readBytes);
-			}
-
-			return true;
-		}
-
-		protected async Task<TMessage> SendMessageAsync<TMessage>(TMessage message, CancellationToken token)
-=======
-		protected async Task<TMessage?> SendMessageAsync<TMessage>(TMessage query, CancellationToken token)
->>>>>>> 127b888a
-			where TMessage : DnsMessageBase, new()
-		{
-			var package = PrepareMessage(query, out var tsigKeySelector, out var tsigOriginalMac);
-
-			TMessage? response = null;
-
-			foreach (var connectionTask in GetConnectionTasks(package, query.IsReliableSendingRequested, token))
-			{
-<<<<<<< HEAD
-				token.ThrowIfCancellationRequested();
-
-				var endpointInfo = endpointInfos[i];
-				QueryResponse resultData = null;
-                string reusableMapKey = string.Concat(endpointInfo.ServerAddress, endpointInfo.ServerPort);
-=======
-				IClientConnection? connection = null;
->>>>>>> 127b888a
-
-                try
-				{
-<<<<<<< HEAD
-					resultData = await (sendByTcp ? QueryByTcpAsync(endpointInfo.ServerAddress, endpointInfo.ServerPort, messageData, messageLength, null, null, token) : QuerySingleResponseByUdpAsync(endpointInfo, messageData, messageLength, token));
-
-                    if (resultData == null)
-                    {
-                        if (i == endpointInfos.Count - 1)
-                        {
-                            return null;
-                        }
-                        continue;
-                    }
-						
-
-					TMessage result;
-
-					try
-					{
-						result = DnsMessageBase.Parse<TMessage>(resultData.Buffer, tsigKeySelector, tsigOriginalMac);
-					}
-					catch (Exception e)
-					{
-						Trace.TraceError("Error on dns query: " + e);
-						continue;
-					}
-=======
-					connection = await connectionTask;
->>>>>>> 127b888a
-
-					if (connection == null)
-						continue;
-
-					var receivedMessage = await SendMessageAsync<TMessage>(package, connection, tsigKeySelector, tsigOriginalMac, token);
-
-					if ((receivedMessage != null) && ValidateResponse(query, receivedMessage.Message))
-					{
-<<<<<<< HEAD
-						resultData = await QueryByTcpAsync(resultData.ResponderAddress, resultData.ResponderPort, messageData, messageLength, resultData.TcpClient, resultData.TcpStream, token);
-						if (resultData != null)
-=======
-						if (receivedMessage.Message.ReturnCode == ReturnCode.ServerFailure)
->>>>>>> 127b888a
-						{
-							response = receivedMessage.Message;
-							continue;
-						}
-
-						if (!receivedMessage.Message.IsReliableResendingRequested)
-							return receivedMessage.Message;
-
-<<<<<<< HEAD
-					while (isTcpNextMessageWaiting)
-					{
-						// ReSharper disable once PossibleNullReferenceException
-						resultData = await QueryByTcpAsync(resultData.ResponderAddress, resultData.ResponderPort, null, 0, resultData.TcpClient, resultData.TcpStream, token);
-						if (resultData != null)
-						{
-							TMessage tcpResult;
-=======
-						var resendTransport = _transports.FirstOrDefault(t => t.SupportsReliableTransfer && t.MaximumAllowedQuerySize <= package.Length && t != connection.Transport);
->>>>>>> 127b888a
-
-						if (resendTransport != null)
-						{
-							using (var resendConnection = await resendTransport.ConnectAsync(new DnsClientEndpointInfo(false, receivedMessage.ResponderAddress.Address, receivedMessage.LocalAddress.Address), QueryTimeout, token))
-							{
-								if (resendConnection == null)
-								{
-									response = receivedMessage.Message;
-								}
-								else
-								{
-									var resendResponse = await SendMessageAsync<TMessage>(package, resendConnection, tsigKeySelector, tsigOriginalMac, token);
 
 									if ((resendResponse != null)
 									    && ValidateResponse(query, resendResponse.Message)
@@ -620,44 +146,18 @@
 				catch (Exception e)
 				{
 					Trace.TraceError("Error on dns query: " + e);
-					connection?.MarkFaulty();
+					connection.MarkFaulty();
 				}
 				finally
 				{
-<<<<<<< HEAD
-					if (resultData != null)
-					{
-                        if (sendByTcp && this.IsReuseTcpEnabled)
-                        {
-                            if (this.reusableTcp[reusableMapKey].Client == null || !ReferenceEquals(this.reusableTcp[reusableMapKey].Client, resultData.TcpClient))
-                            {
-                                this.reusableTcp[reusableMapKey].Client = resultData.TcpClient;
-                                this.reusableTcp[reusableMapKey].Stream = resultData.TcpStream;
-                            }
-                        }
-                        else
-                        {
-                            try
-                            {
-                                resultData.TcpStream?.Dispose();
-                                resultData.TcpClient?.Close();
-                            }
-                            catch
-                            {
-                                // ignored
-                            }
-                        }
-					}
-=======
-					connection?.Dispose();
->>>>>>> 127b888a
+					connection.Dispose();
 				}
 			}
 
 			return response;
 		}
 
-		private IEnumerable<Task<IClientConnection?>> GetConnectionTasks(DnsRawPackage package, bool isReliableTransportRequested, CancellationToken token)
+		private IEnumerable<IClientConnection> GetConnections(DnsRawPackage package, bool isReliableTransportRequested)
 		{
 			foreach (var transport in _transports)
 			{
@@ -669,7 +169,7 @@
 					{
 						var connection = transport.GetPooledConnection(endpointInfo);
 						if (connection != null)
-							yield return Task.FromResult<IClientConnection?>(connection);
+							yield return connection;
 					}
 				}
 			}
@@ -681,92 +181,212 @@
 				{
 					foreach (var endpointInfo in _endpointInfos)
 					{
+						var connection = transport.Connect(endpointInfo, QueryTimeout);
+						if (connection != null)
+							yield return connection;
+					}
+				}
+			}
+		}
+
+		private ReceivedMessage<TMessage>? SendMessage<TMessage>(DnsRawPackage package, IClientConnection connection, SelectTsigKey? tsigKeySelector, byte[]? tsigOriginalMac)
+			where TMessage : DnsMessageBase, new()
+		{
+			if (!connection.Send(package))
+				return null;
+
+			var resultData = connection.Receive();
+
+			if (resultData == null)
+				return null;
+
+			var response = DnsMessageBase.Parse<TMessage>(resultData.ToArraySegment(false), tsigKeySelector, tsigOriginalMac);
+
+			var isNextMessageWaiting = response.IsNextMessageWaiting(false);
+
+			while (isNextMessageWaiting)
+			{
+				resultData = connection.Receive();
+
+				if (resultData == null)
+					return null;
+
+				var nextResult = DnsMessageBase.Parse<TMessage>(resultData.ToArraySegment(false), tsigKeySelector, tsigOriginalMac);
+
+				if (nextResult.ReturnCode == ReturnCode.ServerFailure)
+					return null;
+
+				response.AddSubsequentResponse(nextResult);
+				isNextMessageWaiting = nextResult.IsNextMessageWaiting(true);
+			}
+
+			return new ReceivedMessage<TMessage>(resultData.RemoteEndpoint, resultData.LocalEndpoint, response);
+		}
+
+		protected List<TMessage> SendMessageParallel<TMessage>(TMessage message)
+			where TMessage : DnsMessageBase, new()
+		{
+			var result = SendMessageParallelAsync(message, default);
+
+			result.Wait();
+
+			return result.Result;
+		}
+
+		private bool ValidateResponse<TMessage>(TMessage message, TMessage response)
+			where TMessage : DnsMessageBase
+		{
+			if (IsResponseValidationEnabled)
+			{
+				message.ValidateResponse(response);
+			}
+
+			return true;
+		}
+
+		private DnsRawPackage PrepareMessage<TMessage>(TMessage message, out SelectTsigKey? tsigKeySelector, out byte[]? tsigOriginalMac)
+			where TMessage : DnsMessageBase, new()
+		{
+			if (message.TransactionID == 0)
+			{
+				message.TransactionID = (ushort) _secureRandom.Next(1, 0xffff);
+			}
+
+			if (Is0x20ValidationEnabled)
+			{
+				message.Add0x20Bits();
+			}
+
+			var package = message.Encode(null, false, out tsigOriginalMac);
+
+			if (message.TSigOptions != null)
+			{
+				tsigKeySelector = (_, _, _) => message.TSigOptions!.KeyData;
+			}
+			else
+			{
+				tsigKeySelector = null;
+			}
+
+			return package;
+		}
+
+		protected async Task<TMessage?> SendMessageAsync<TMessage>(TMessage query, CancellationToken token)
+			where TMessage : DnsMessageBase, new()
+		{
+			var package = PrepareMessage(query, out var tsigKeySelector, out var tsigOriginalMac);
+
+			TMessage? response = null;
+
+			foreach (var connectionTask in GetConnectionTasks(package, query.IsReliableSendingRequested, token))
+			{
+				IClientConnection? connection = null;
+
+				try
+				{
+					connection = await connectionTask;
+
+					if (connection == null)
+						continue;
+
+					var receivedMessage = await SendMessageAsync<TMessage>(package, connection, tsigKeySelector, tsigOriginalMac, token);
+
+					if ((receivedMessage != null) && ValidateResponse(query, receivedMessage.Message))
+					{
+						if (receivedMessage.Message.ReturnCode == ReturnCode.ServerFailure)
+						{
+							response = receivedMessage.Message;
+							continue;
+						}
+
+						if (!receivedMessage.Message.IsReliableResendingRequested)
+							return receivedMessage.Message;
+
+						var resendTransport = _transports.FirstOrDefault(t => t.SupportsReliableTransfer && t.MaximumAllowedQuerySize <= package.Length && t != connection.Transport);
+
+						if (resendTransport != null)
+						{
+							using (var resendConnection = await resendTransport.ConnectAsync(new DnsClientEndpointInfo(false, receivedMessage.ResponderAddress.Address, receivedMessage.LocalAddress.Address), QueryTimeout, token))
+							{
+								if (resendConnection == null)
+								{
+									response = receivedMessage.Message;
+								}
+								else
+								{
+									var resendResponse = await SendMessageAsync<TMessage>(package, resendConnection, tsigKeySelector, tsigOriginalMac, token);
+
+									if ((resendResponse != null)
+									    && ValidateResponse(query, resendResponse.Message)
+									    && ((resendResponse.Message.ReturnCode != ReturnCode.ServerFailure)))
+									{
+										return resendResponse.Message;
+									}
+									else
+									{
+										resendConnection.MarkFaulty();
+										response = receivedMessage.Message;
+									}
+								}
+							}
+						}
+					}
+					else
+					{
+						connection.MarkFaulty();
+					}
+				}
+				catch (Exception e)
+				{
+					Trace.TraceError("Error on dns query: " + e);
+					connection?.MarkFaulty();
+				}
+				finally
+				{
+					connection?.Dispose();
+				}
+			}
+
+			return response;
+		}
+
+		private IEnumerable<Task<IClientConnection?>> GetConnectionTasks(DnsRawPackage package, bool isReliableTransportRequested, CancellationToken token)
+		{
+			foreach (var transport in _transports)
+			{
+				if (transport.SupportsPooledConnections
+				    && package.Length <= transport.MaximumAllowedQuerySize
+				    && (!isReliableTransportRequested || transport.SupportsReliableTransfer))
+				{
+					foreach (var endpointInfo in _endpointInfos)
+					{
+						var connection = transport.GetPooledConnection(endpointInfo);
+						if (connection != null)
+							yield return Task.FromResult<IClientConnection?>(connection);
+					}
+				}
+			}
+
+			foreach (var transport in _transports)
+			{
+				if (package.Length <= transport.MaximumAllowedQuerySize
+				    && (!isReliableTransportRequested || transport.SupportsReliableTransfer))
+				{
+					foreach (var endpointInfo in _endpointInfos)
+					{
 						yield return transport.ConnectAsync(endpointInfo, QueryTimeout, token);
 					}
 				}
 			}
 		}
 
-<<<<<<< HEAD
-		protected class QueryResponse
-		{
-			public byte[] Buffer { get; }
-			public IPAddress ResponderAddress { get; }
-            public int ResponderPort { get; }
-
-            public TcpClient TcpClient { get; }
-			public System.IO.Stream TcpStream { get; }
-
-			public QueryResponse(byte[] buffer, IPAddress responderAddress, int responderPort = 0)
-			{
-				Buffer = buffer;
-				ResponderAddress = responderAddress;
-                ResponderPort = responderPort;
-			}
-
-			public QueryResponse(byte[] buffer, IPAddress responderAddress, TcpClient tcpClient, System.IO.Stream tcpStream, int responderPort = 0)
-			{
-				Buffer = buffer;
-				ResponderAddress = responderAddress;
-                ResponderPort = responderPort;
-                TcpClient = tcpClient;
-				TcpStream = tcpStream;
-			}
-		}
-
-		protected virtual async Task<QueryResponse> QueryByTcpAsync(IPAddress nameServer, int port, byte[] messageData, int messageLength, TcpClient tcpClient, System.IO.Stream tcpStream, CancellationToken token)
-=======
 		private async Task<ReceivedMessage<TMessage>?> SendMessageAsync<TMessage>(DnsRawPackage package, IClientConnection connection, SelectTsigKey? tsigKeySelector, byte[]? tsigOriginalMac, CancellationToken token)
 			where TMessage : DnsMessageBase, new()
->>>>>>> 127b888a
 		{
 			if (!await connection.SendAsync(package, token))
 				return null;
 
-<<<<<<< HEAD
-            string reusableMapKey = string.Concat(nameServer, port);
-            if (tcpClient == null && this.IsReuseTcpEnabled)
-            {
-                if (!this.reusableTcp.ContainsKey(reusableMapKey))
-                {
-                    this.reusableTcp[reusableMapKey] = new ReusableTcpConnection();
-                }
-
-                ReusableTcpConnection reuse = this.reusableTcp[reusableMapKey];
-                tcpClient = reuse.Client;
-                tcpStream = reuse.Stream;
-                this.reusableTcp[reusableMapKey].LastUsed = DateTime.UtcNow;
-            }
-
-            int responderPort = port == 0 ? _port : port;
-            try
-			{
-				if (tcpClient == null || (this.IsReuseTcpEnabled && !tcpClient.IsConnected()))
-				{
-                    tcpClient = new TcpClient(nameServer.AddressFamily)
-					{
-						ReceiveTimeout = QueryTimeout,
-						SendTimeout = QueryTimeout
-					};
-
-					if (!await tcpClient.TryConnectAsync(nameServer, responderPort, QueryTimeout, token))
-					{
-                        if (this.IsReuseTcpEnabled)
-                        {
-                            try
-                            {
-                                tcpClient.Close();
-                            }
-                            catch (Exception)
-                            {
-                            }
-                        }
-
-                        return null;
-					}
-=======
 			var resultData = await connection.ReceiveAsync(token);
->>>>>>> 127b888a
 
 			if (resultData == null)
 				return null;
@@ -782,27 +402,7 @@
 				if (resultData == null)
 					return null;
 
-<<<<<<< HEAD
-				tmp = 0;
-				int length = DnsMessageBase.ParseUShort(lengthBuffer, ref tmp);
-
-				byte[] resultData = new byte[length];
-
-				return await TryReadAsync(tcpClient, tcpStream, resultData, length, token) ? new QueryResponse(resultData, nameServer, tcpClient, tcpStream, responderPort) : null;
-			}
-			catch (Exception e)
-			{
-				Trace.TraceError("Error on dns query: " + e);
-				return null;
-			}
-		}
-
-		protected async Task<bool> TryReadAsync(TcpClient client, System.IO.Stream stream, byte[] buffer, int length, CancellationToken token)
-		{
-			int readBytes = 0;
-=======
 				var nextResult = DnsMessageBase.Parse<TMessage>(resultData.ToArraySegment(false), tsigKeySelector, tsigOriginalMac);
->>>>>>> 127b888a
 
 				if (nextResult.ReturnCode == ReturnCode.ServerFailure)
 					return null;
@@ -929,11 +529,7 @@
 			}
 		}
 
-<<<<<<< HEAD
-		internal virtual List<DnsClientEndpointInfo> GetEndpointInfos()
-=======
 		private List<DnsClientEndpointInfo> GetEndpointInfos(IEnumerable<IPAddress> servers)
->>>>>>> 127b888a
 		{
 			servers = servers.OrderBy(s => s.AddressFamily == AddressFamily.InterNetworkV6 ? 0 : 1).ToList();
 
@@ -976,11 +572,11 @@
 			return endpointInfos;
 		}
 
-		protected static bool IsIPv6Enabled { get; } = IsAnyIPv6Configured();
-
-        protected static readonly IPAddress _ipvMappedNetworkAddress = IPAddress.Parse("0:0:0:0:0:FFFF::");
-
-        protected static bool IsAnyIPv6Configured()
+		private static bool IsIPv6Enabled { get; } = IsAnyIPv6Configured();
+
+		private static readonly IPAddress _ipvMappedNetworkAddress = IPAddress.Parse("0:0:0:0:0:FFFF::");
+
+		private static bool IsAnyIPv6Configured()
 		{
 			return NetworkInterface.GetAllNetworkInterfaces()
 				.Where(n => (n.OperationalStatus == OperationalStatus.Up) && (n.NetworkInterfaceType != NetworkInterfaceType.Loopback))
