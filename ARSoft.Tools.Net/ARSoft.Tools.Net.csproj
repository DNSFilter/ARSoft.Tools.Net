--- conflicted
+++ resolved
@@ -1,266 +1,3 @@
-<<<<<<< HEAD
-﻿<?xml version="1.0" encoding="utf-8"?>
-<Project ToolsVersion="12.0" DefaultTargets="Build" xmlns="http://schemas.microsoft.com/developer/msbuild/2003">
-  <PropertyGroup>
-    <Configuration Condition=" '$(Configuration)' == '' ">Debug</Configuration>
-    <Platform Condition=" '$(Platform)' == '' ">AnyCPU</Platform>
-    <ProductVersion>9.0.30729</ProductVersion>
-    <SchemaVersion>2.0</SchemaVersion>
-    <ProjectGuid>{65BFA748-C640-49B0-B506-34BBB165233A}</ProjectGuid>
-    <OutputType>Library</OutputType>
-    <AppDesignerFolder>Properties</AppDesignerFolder>
-    <RootNamespace>ARSoft.Tools.Net</RootNamespace>
-    <AssemblyName>ARSoft.Tools.Net</AssemblyName>
-    <TargetFrameworkVersion>v4.5.2</TargetFrameworkVersion>
-    <FileAlignment>512</FileAlignment>
-    <FileUpgradeFlags>
-    </FileUpgradeFlags>
-    <OldToolsVersion>3.5</OldToolsVersion>
-    <UpgradeBackupLocation />
-    <ApplicationVersion>1.2.3.4</ApplicationVersion>
-    <TargetFrameworkProfile />
-  </PropertyGroup>
-  <PropertyGroup Condition=" '$(Configuration)|$(Platform)' == 'Debug|AnyCPU' ">
-    <DebugSymbols>true</DebugSymbols>
-    <DebugType>full</DebugType>
-    <Optimize>false</Optimize>
-    <OutputPath>..\bin\Debug\</OutputPath>
-    <DefineConstants>DEBUG;TRACE</DefineConstants>
-    <ErrorReport>prompt</ErrorReport>
-    <WarningLevel>4</WarningLevel>
-    <UseVSHostingProcess>true</UseVSHostingProcess>
-    <DocumentationFile>
-    </DocumentationFile>
-    <AllowUnsafeBlocks>false</AllowUnsafeBlocks>
-    <Prefer32Bit>false</Prefer32Bit>
-  </PropertyGroup>
-  <PropertyGroup Condition=" '$(Configuration)|$(Platform)' == 'Release|AnyCPU' ">
-    <DebugType>none</DebugType>
-    <Optimize>true</Optimize>
-    <OutputPath>..\bin\Release\</OutputPath>
-    <DefineConstants>TRACE</DefineConstants>
-    <ErrorReport>prompt</ErrorReport>
-    <WarningLevel>4</WarningLevel>
-    <UseVSHostingProcess>false</UseVSHostingProcess>
-    <DocumentationFile>..\bin\Release\ARSoft.Tools.Net.xml</DocumentationFile>
-    <AllowUnsafeBlocks>false</AllowUnsafeBlocks>
-    <Prefer32Bit>false</Prefer32Bit>
-    <NoWarn>1591</NoWarn>
-  </PropertyGroup>
-  <PropertyGroup Condition="Exists('D:\arsoft.pfx')">
-    <SignAssembly>true</SignAssembly>
-    <AssemblyOriginatorKeyFile>D:\arsoft.pfx</AssemblyOriginatorKeyFile>
-  </PropertyGroup>
-  <ItemGroup>
-    <Reference Include="BouncyCastle.Crypto, Version=1.8.1.0, Culture=neutral, PublicKeyToken=0e99375e54769942">
-      <HintPath>..\packages\BouncyCastle.1.8.1\lib\BouncyCastle.Crypto.dll</HintPath>
-      <Private>True</Private>
-    </Reference>
-    <Reference Include="System" />
-    <Reference Include="System.Core">
-      <RequiredTargetFramework>3.5</RequiredTargetFramework>
-    </Reference>
-    <Reference Include="System.Xml.Linq">
-      <RequiredTargetFramework>3.5</RequiredTargetFramework>
-    </Reference>
-    <Reference Include="System.Data.DataSetExtensions">
-      <RequiredTargetFramework>3.5</RequiredTargetFramework>
-    </Reference>
-    <Reference Include="System.Data" />
-    <Reference Include="System.Xml" />
-  </ItemGroup>
-  <ItemGroup>
-    <Compile Include="AsyncEventHandler.cs" />
-    <Compile Include="AsyncEventHandlerExtensions.cs" />
-    <Compile Include="BaseEncoding.cs" />
-    <Compile Include="Dns\Cache\DnsCache.cs" />
-    <Compile Include="Dns\Cache\NameserverCache.cs" />
-    <Compile Include="Dns\ClientConnectedEventArgs.cs" />
-    <Compile Include="Dns\DnsOverTlsClient.cs" />
-    <Compile Include="Dns\DnsClient.cs" />
-    <Compile Include="Dns\DnsOverTlsClientBase.cs" />
-    <Compile Include="Dns\DnsClientBase.cs" />
-    <Compile Include="Dns\DnsClientEndpointInfo.cs" />
-    <Compile Include="Dns\DnsMessage.cs" />
-    <Compile Include="Dns\DnsMessageBase.cs" />
-    <Compile Include="Dns\DnsMessageEntryBase.cs" />
-    <Compile Include="Dns\DnsQueryOptions.cs" />
-    <Compile Include="Dns\DnsQuestion.cs" />
-    <Compile Include="Dns\DnsRecord\AaaaRecord.cs" />
-    <Compile Include="Dns\DnsRecord\AddressRecordBase.cs" />
-    <Compile Include="Dns\DnsRecord\AfsdbRecord.cs" />
-    <Compile Include="Dns\DnsRecord\AplRecord.cs" />
-    <Compile Include="Dns\DnsRecord\ARecord.cs" />
-    <Compile Include="Dns\DnsRecord\CAARecord.cs" />
-    <Compile Include="Dns\DnsRecord\CDnsKeyRecord.cs" />
-    <Compile Include="Dns\DnsRecord\CDsRecord.cs" />
-    <Compile Include="Dns\DnsRecord\CertRecord.cs" />
-    <Compile Include="Dns\DnsRecord\CNameRecord.cs" />
-    <Compile Include="Dns\DnsRecord\CSyncRecord.cs" />
-    <Compile Include="Dns\DnsRecord\DhcidRecord.cs" />
-    <Compile Include="Dns\DnsRecord\DNameRecord.cs" />
-    <Compile Include="Dns\DnsRecord\DnsRecordBase.cs" />
-    <Compile Include="Dns\DnsRecord\Eui48Record.cs" />
-    <Compile Include="Dns\DnsRecord\Eui64Record.cs" />
-    <Compile Include="Dns\DnsRecord\GPosRecord.cs" />
-    <Compile Include="Dns\DnsRecord\HInfoRecord.cs" />
-    <Compile Include="Dns\DnsRecord\IAddressRecord.cs" />
-    <Compile Include="Dns\DnsRecord\IpSecKeyRecord.cs" />
-    <Compile Include="Dns\DnsRecord\IsdnRecord.cs" />
-    <Compile Include="Dns\DnsRecord\HipRecord.cs" />
-    <Compile Include="Dns\DnsRecord\ITextRecord.cs" />
-    <Compile Include="Dns\DnsRecord\L32Record.cs" />
-    <Compile Include="Dns\DnsRecord\L64Record.cs" />
-    <Compile Include="Dns\DnsRecord\LocRecord.cs" />
-    <Compile Include="Dns\DnsRecord\KxRecord.cs" />
-    <Compile Include="Dns\DnsRecord\LPRecord.cs" />
-    <Compile Include="Dns\DnsRecord\MxRecord.cs" />
-    <Compile Include="Dns\DnsRecord\NaptrRecord.cs" />
-    <Compile Include="Dns\DnsRecord\NIdRecord.cs" />
-    <Compile Include="Dns\DnsRecord\NsapRecord.cs" />
-    <Compile Include="Dns\DnsRecord\NsRecord.cs" />
-    <Compile Include="Dns\DnsRecord\OpenPGPKeyRecord.cs" />
-    <Compile Include="Dns\DnsRecord\PxRecord.cs" />
-    <Compile Include="Dns\DnsRecord\RpRecord.cs" />
-    <Compile Include="Dns\DnsRecord\RtRecord.cs" />
-    <Compile Include="Dns\DnsRecord\SshFpRecord.cs" />
-    <Compile Include="Dns\DnsRecord\TextRecordBase.cs" />
-    <Compile Include="Dns\DnsRecord\TKeyRecord.cs" />
-    <Compile Include="Dns\DnsRecord\TlsaRecord.cs" />
-    <Compile Include="Dns\DnsRecord\UriRecord.cs" />
-    <Compile Include="Dns\DnsRecord\WksRecord.cs" />
-    <Compile Include="Dns\DnsRecord\X25Record.cs" />
-    <Compile Include="Dns\DnsSec\DiffieHellmanKeyRecord.cs" />
-    <Compile Include="Dns\DnsSec\DlvRecord.cs" />
-    <Compile Include="Dns\DnsSec\DnsKeyFlags.cs" />
-    <Compile Include="Dns\DnsSec\DnsKeyRecord.cs" />
-    <Compile Include="Dns\DnsSec\DnsSecAlgorithm.cs" />
-    <Compile Include="Dns\DnsSec\DnsSecDigestType.cs" />
-    <Compile Include="Dns\DnsSec\DnsSecValidationException.cs" />
-    <Compile Include="Dns\DnsSec\DnsSecValidator.cs" />
-    <Compile Include="Dns\DnsSec\IInternalDnsSecResolver.cs" />
-    <Compile Include="Dns\EDns\CookieOption.cs" />
-    <Compile Include="Dns\IDnsClient.cs" />
-    <Compile Include="Dns\IDnsClientBase.cs" />
-    <Compile Include="Dns\Resolver\IResolverHintStore.cs" />
-    <Compile Include="Dns\Resolver\DnsSecRecursiveDnsResolver.cs" />
-    <Compile Include="Dns\DnsSec\DsRecord.cs" />
-    <Compile Include="Dns\Resolver\DnsSecResolverExtensions.cs" />
-    <Compile Include="Dns\Resolver\DnsSecResult.cs" />
-    <Compile Include="Dns\Resolver\DnsSecValidationResult.cs" />
-    <Compile Include="Dns\Resolver\IDnsSecResolver.cs" />
-    <Compile Include="Dns\DnsSec\KeyRecord.cs" />
-    <Compile Include="Dns\DnsSec\KeyRecordBase.cs" />
-    <Compile Include="Dns\DnsSec\NSec3HashAlgorithm.cs" />
-    <Compile Include="Dns\DnsSec\NSec3ParamRecord.cs" />
-    <Compile Include="Dns\DnsSec\Nsec3Record.cs" />
-    <Compile Include="Dns\DnsSec\NSecRecord.cs" />
-    <Compile Include="Dns\DnsSec\RrSigRecord.cs" />
-    <Compile Include="Dns\Resolver\StaticResolverHintStore.cs" />
-    <Compile Include="Dns\Resolver\UpdateableResolverHintStoreBase.cs" />
-    <Compile Include="Dns\Resolver\ZoneFileResolverHintStore.cs" />
-    <Compile Include="Dns\ReusableTcpConnection.cs" />
-    <Compile Include="Dns\TlsUpstreamServer.cs" />
-    <Compile Include="DomainName.cs" />
-    <Compile Include="Dns\DynamicUpdate\AddRecordUpdate.cs" />
-    <Compile Include="Dns\DynamicUpdate\DeleteAllRecordsUpdate.cs" />
-    <Compile Include="Dns\DynamicUpdate\DeleteRecordUpdate.cs" />
-    <Compile Include="Dns\DynamicUpdate\DnsUpdateMessage.cs" />
-    <Compile Include="Dns\DynamicUpdate\NameIsInUsePrequisite.cs" />
-    <Compile Include="Dns\DynamicUpdate\NameIsNotInUsePrequisite.cs" />
-    <Compile Include="Dns\DynamicUpdate\PrequisiteBase.cs" />
-    <Compile Include="Dns\DynamicUpdate\RecordExistsPrequisite.cs" />
-    <Compile Include="Dns\DynamicUpdate\RecordNotExistsPrequisite.cs" />
-    <Compile Include="Dns\DynamicUpdate\UpdateBase.cs" />
-    <Compile Include="Dns\DnsSec\SigRecord.cs" />
-    <Compile Include="Dns\EDns\ClientSubnetOption.cs" />
-    <Compile Include="Dns\EDns\DnssecAlgorithmUnderstoodOption.cs" />
-    <Compile Include="Dns\EDns\DsHashUnderstoodOption.cs" />
-    <Compile Include="Dns\EDns\ExpireOption.cs" />
-    <Compile Include="Dns\EDns\LongLivedQueryOption.cs" />
-    <Compile Include="Dns\EDns\Nsec3HashUnderstoodOption.cs" />
-    <Compile Include="Dns\EDns\OwnerOption.cs" />
-    <Compile Include="Dns\EDns\UpdateLeaseOption.cs" />
-    <Compile Include="Dns\LlmnrClient.cs" />
-    <Compile Include="Dns\LlmnrMessage.cs" />
-    <Compile Include="Dns\MulticastDnsOneShotClient.cs" />
-    <Compile Include="Dns\MulticastDnsMessage.cs" />
-    <Compile Include="Dns\QueryReceivedEventArgs.cs" />
-    <Compile Include="Dns\Resolver\DnsResolverExtensions.cs" />
-    <Compile Include="Dns\Resolver\DnsStubResolver.cs" />
-    <Compile Include="Dns\Resolver\IDnsResolver.cs" />
-    <Compile Include="Dns\Resolver\RecursiveDnsResolver.cs" />
-    <Compile Include="Dns\Resolver\SelfValidatingDnsSecStubResolver.cs" />
-    <Compile Include="Dns\TSig\TSigAlgorithm.cs" />
-    <Compile Include="Dns\TSig\TSigAlgorithmHelper.cs" />
-    <Compile Include="Dns\TSig\TSigRecord.cs" />
-    <Compile Include="Dns\DnsServer.cs" />
-    <Compile Include="Dns\EDns\EDnsOptionBase.cs" />
-    <Compile Include="Dns\EDns\EDnsOptionType.cs" />
-    <Compile Include="Dns\EDns\NsIdOption.cs" />
-    <Compile Include="Dns\EDns\OptRecord.cs" />
-    <Compile Include="Dns\DnsRecord\PtrRecord.cs" />
-    <Compile Include="Dns\DnsRecord\SoaRecord.cs" />
-    <Compile Include="Dns\DnsRecord\SpfRecord.cs" />
-    <Compile Include="Dns\DnsRecord\SrvRecord.cs" />
-    <Compile Include="Dns\DnsRecord\TxtRecord.cs" />
-    <Compile Include="Dns\DnsRecord\UnknownRecord.cs" />
-    <Compile Include="Dns\EDns\UnknownOption.cs" />
-    <Compile Include="Dns\ExceptionEventArgs.cs" />
-    <Compile Include="Dns\OperationCode.cs" />
-    <Compile Include="Dns\RecordClass.cs" />
-    <Compile Include="Dns\RecordType.cs" />
-    <Compile Include="Dns\ReturnCode.cs" />
-    <Compile Include="Dns\Zone.cs" />
-    <Compile Include="EnumHelper.cs" />
-    <Compile Include="Dns\InvalidSignedMessageEventArgs.cs" />
-    <Compile Include="EventHandlerExtensions.cs" />
-    <Compile Include="IPAddressExtensions.cs" />
-    <Compile Include="Net\DaneStream.cs" />
-    <Compile Include="StringExtensions.cs" />
-    <Compile Include="Properties\AssemblyInfo.cs" />
-    <Compile Include="Spf\SenderIDScope.cs" />
-    <Compile Include="Spf\SenderIDValidator.cs" />
-    <Compile Include="Spf\SpfRecordBase.cs" />
-    <Compile Include="Spf\SenderIDRecord.cs" />
-    <Compile Include="Spf\SpfMechanism.cs" />
-    <Compile Include="Spf\SpfMechanismType.cs" />
-    <Compile Include="Spf\SpfModifier.cs" />
-    <Compile Include="Spf\SpfModifierType.cs" />
-    <Compile Include="Spf\SpfQualifier.cs" />
-    <Compile Include="Spf\SpfRecord.cs" />
-    <Compile Include="Spf\SpfTerm.cs" />
-    <Compile Include="Spf\SpfValidator.cs" />
-    <Compile Include="Spf\ValidationResult.cs" />
-    <Compile Include="Spf\ValidatorBase.cs" />
-    <Compile Include="TcpClientExtensions.cs" />
-    <Compile Include="TlsPubkeyPinset.cs" />
-    <Compile Include="UdpClientExtensions.cs" />
-    <Compile Include="X509Certificate2Helper.cs" />
-  </ItemGroup>
-  <ItemGroup>
-    <None Include="..\LICENSE">
-      <CopyToOutputDirectory>Always</CopyToOutputDirectory>
-    </None>
-    <None Include="..\NOTICE">
-      <CopyToOutputDirectory>Always</CopyToOutputDirectory>
-    </None>
-    <None Include="packages.config" />
-  </ItemGroup>
-  <Import Project="$(MSBuildToolsPath)\Microsoft.CSharp.targets" />
-  <ProjectExtensions>
-    <VisualStudio>
-      <UserProperties DocumentXCommentEditorState="&lt;HtmlEditState&gt;&#xA;  &lt;Attributes&gt;&#xA;    &lt;Attribute key=&quot;dtscrollpos&quot; valuetype=&quot;integer&quot;&gt;0&lt;/Attribute&gt;&#xA;    &lt;Attribute key=&quot;inheritedMembers&quot; valuetype=&quot;string&quot;&gt;on&lt;/Attribute&gt;&#xA;    &lt;Attribute key=&quot;protectedMembers&quot; valuetype=&quot;string&quot;&gt;on&lt;/Attribute&gt;&#xA;    &lt;Attribute key=&quot;lang_CS&quot; valuetype=&quot;string&quot;&gt;on&lt;/Attribute&gt;&#xA;  &lt;/Attributes&gt;&#xA;&lt;/HtmlEditState&gt;" />
-    </VisualStudio>
-  </ProjectExtensions>
-  <!-- To modify your build process, add your task inside one of the targets below and uncomment it. 
-       Other similar extension points exist, see Microsoft.Common.targets.
-  <Target Name="BeforeBuild">
-  </Target>
-  <Target Name="AfterBuild">
-  </Target>
-  -->
-=======
 ﻿<Project Sdk="Microsoft.NET.Sdk">
 	<PropertyGroup>
 		<TargetFrameworks>net6.0</TargetFrameworks>
@@ -314,5 +51,4 @@
 		<NoWarn>1701;1702;1591</NoWarn>
 		<PackageReadmeFile>README.md</PackageReadmeFile>
 	</PropertyGroup>
->>>>>>> 127b888a
 </Project>